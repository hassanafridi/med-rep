--- conflicted
+++ resolved
@@ -13,12 +13,10 @@
 # Import the enhanced tabs
 from src.ui.new_entry_tab import NewEntryTab, InvoiceQuickViewDialog
 from src.ui.ledger_tab import LedgerTab
-
-# Import other existing tabs
-from src.ui.dashboard_tab import DashboardTab
 from src.ui.graphs_tab import GraphsTab
+from src.ui.reports_tab import ReportsTab
+from src.ui.settings_tab import SettingsTab
 from src.ui.manage_data_tab import ManageDataTab
-<<<<<<< HEAD
 from src.database.mongo_db import MongoDB
 from src.database.db import Database
 from src.config import Config
@@ -29,9 +27,12 @@
 from src.ui.help_system import HelpBrowser
 from src.database.audit_trail import AuditTrail
 from src.ui.dashboard_tab import DashboardTab
-=======
+
+# Import other existing tabs
+from src.ui.dashboard_tab import DashboardTab
+from src.ui.graphs_tab import GraphsTab
+from src.ui.manage_data_tab import ManageDataTab
 from src.ui.settings_tab import SettingsTab
->>>>>>> b8157cd2
 
 
 class MainWindow(QMainWindow):
@@ -45,9 +46,10 @@
         self.config = {'db_path': 'data/medtran.db'}  # Your config object with default db path
         self.initUI()
         
-<<<<<<< HEAD
-        # Load configuration
-        self.config = Config()
+    def initUI(self):
+        """Initialize the main window UI"""
+        self.setWindowTitle("MedRep - Medical Representative Transaction Manager")
+        self.setGeometry(100, 100, 1200, 800)
         
         # Set logging level from config
         log_level = getattr(logging, self.config.get('log_level', 'INFO'))
@@ -122,14 +124,19 @@
         
         # Help menu
         help_menu = menubar.addMenu('Help')
-=======
-    def initUI(self):
-        """Initialize the main window UI"""
-        self.setWindowTitle("MedRep - Medical Representative Transaction Manager")
-        self.setGeometry(100, 100, 1200, 800)
->>>>>>> b8157cd2
-        
-        # Create central widget with tabs
+        
+        # Help action
+        help_action = QAction('Help Contents', self)
+        help_action.setShortcut('F1')
+        help_action.triggered.connect(self.showHelp)
+        help_menu.addAction(help_action)
+        
+        # About action
+        about_action = QAction('About', self)
+        about_action.triggered.connect(self.showAbout)
+        help_menu.addAction(about_action)
+        
+        # Create tabs
         self.tabs = QTabWidget()
         self.setCentralWidget(self.tabs)
         
