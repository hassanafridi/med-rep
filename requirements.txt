PyQt5==5.15.9
PyQtChart==5.15.6
pytest==7.3.1
sqlalchemy==2.0.15
reportlab==4.0.4
cryptography==41.0.3
pillow>=10.0.0
xlsxwriter==3.1.9
<<<<<<< HEAD


# MongoDB dependencies
pymongo==4.6.1
dnspython==2.4.2  # Required for MongoDB connection strings with SRV records

# SQLAlchemy (keep for potential future use or compatibility)
sqlalchemy==2.0.15
=======
num2words>=0.5.10
>>>>>>> 537295b1
<|MERGE_RESOLUTION|>--- conflicted
+++ resolved
@@ -6,7 +6,6 @@
 cryptography==41.0.3
 pillow>=10.0.0
 xlsxwriter==3.1.9
-<<<<<<< HEAD
 
 
 # MongoDB dependencies
@@ -15,6 +14,4 @@
 
 # SQLAlchemy (keep for potential future use or compatibility)
 sqlalchemy==2.0.15
-=======
-num2words>=0.5.10
->>>>>>> 537295b1
+num2words>=0.5.10